--- conflicted
+++ resolved
@@ -36,15 +36,10 @@
     "prettier": "1.16.4",
     "proxyquire": "2.1.0",
     "semantic-release": "15.13.3",
-<<<<<<< HEAD
     "sinon": "7.2.3",
-    "unexpected": "10.40.0",
+    "unexpected": "10.40.2",
     "unexpected-knex": "2.0.0",
     "unexpected-sinon": "10.11.0"
-=======
-    "unexpected": "10.40.2",
-    "unexpected-knex": "2.0.0"
->>>>>>> e83907ec
   },
   "directories": {
     "lib": "lib",
