{
  "name": "@knorm/knorm",
  "version": "1.11.1",
  "description": "A JavaScript ORM written using ES6 classes",
  "main": "index.js",
  "scripts": {
    "lint": "eslint .",
    "lint:fix": "eslint --fix .",
    "test": "docker-compose run --rm knorm",
    "test:mocha": "mocha --exit --recursive",
    "coverage": "nyc npm run test:mocha",
    "coveralls": "nyc report --reporter=text-lcov | coveralls",
    "postgres": "docker-compose exec postgres echo 'postgres running ...' || docker-compose up -d postgres",
    "postgres:stop": "docker-compose stop postgres",
    "postgres:remove": "docker-compose rm -sf postgres",
    "todo": "grep -rn -e TODO -e FIXME lib",
    "docs:jsdoc": "jsdoc2md --files lib/**/*.js --partial docs/.jsdoc2md/templates/link.hbs --partial docs/.jsdoc2md/templates/body.hbs > docs/api.md",
    "docs:dev": "npm run docs:jsdoc && vuepress dev docs",
    "docs:build": "npm run docs:jsdoc && vuepress build docs"
  },
  "author": "Joel Mukuthu <joelmukuthu@gmail.com>",
  "license": "MIT",
  "devDependencies": {
    "@semantic-release/changelog": "3.0.2",
    "@semantic-release/git": "7.0.7",
    "@semantic-release/github": "5.2.8",
    "@semantic-release/npm": "5.1.3",
    "coveralls": "3.0.2",
    "eslint": "5.11.1",
    "eslint-config-ganintegrity": "3.1.1",
    "jsdoc-to-markdown": "4.0.1",
    "knex": "0.15.2",
    "mocha": "5.2.0",
    "npm-run-all": "4.1.5",
    "nyc": "13.1.0",
    "pg": "7.7.1",
    "prettier": "1.15.3",
    "proxyquire": "2.1.0",
    "semantic-release": "15.13.2",
    "sinon": "7.2.2",
    "sql-bricks-postgres": "0.5.0",
<<<<<<< HEAD
    "unexpected": "10.40.0",
    "unexpected-knex": "1.3.0",
=======
    "unexpected": "10.40.2",
    "unexpected-knex": "1.4.0",
>>>>>>> d5b559ec
    "unexpected-sinon": "10.10.1",
    "vuepress": "0.14.8"
  },
  "directories": {
    "doc": "docs",
    "test": "test"
  },
  "keywords": [
    "orm",
    "erm",
    "sql",
    "db",
    "database"
  ],
  "dependencies": {
    "lodash": "^4.17.5",
    "sql-bricks": "^2.0.4",
    "validator": "^10.1.0"
  },
  "repository": {
    "type": "git",
    "url": "git+ssh://git@github.com/knorm/knorm.git"
  },
  "bugs": {
    "url": "https://github.com/knorm/knorm/issues"
  },
  "homepage": "https://github.com/knorm/knorm#readme"
}<|MERGE_RESOLUTION|>--- conflicted
+++ resolved
@@ -39,13 +39,8 @@
     "semantic-release": "15.13.2",
     "sinon": "7.2.2",
     "sql-bricks-postgres": "0.5.0",
-<<<<<<< HEAD
-    "unexpected": "10.40.0",
-    "unexpected-knex": "1.3.0",
-=======
     "unexpected": "10.40.2",
     "unexpected-knex": "1.4.0",
->>>>>>> d5b559ec
     "unexpected-sinon": "10.10.1",
     "vuepress": "0.14.8"
   },
