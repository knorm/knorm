--- conflicted
+++ resolved
@@ -29,13 +29,8 @@
     "eslint": "^4.13.1",
     "eslint-config-prettier": "^2.9.0",
     "eslint-plugin-prettier": "^2.4.0",
-<<<<<<< HEAD
     "knex": "^0.14.4",
-    "mocha": "^3.2.0",
-=======
-    "knex": "^0.13.0",
     "mocha": "^5.0.4",
->>>>>>> 550ae0f5
     "npm-run-all": "^4.1.2",
     "nyc": "^11.4.1",
     "pg": "^7.4.0",
