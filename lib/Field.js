const { isUUID, isDecimal, isEmail } = require('validator');

class Field {
  constructor(config = {}) {
    const { name, model, type, validate, cast, references, column } = config;

    if (!name) {
      throw new Error('Field requires a name');
    }

    const path = config.path || name;

    if (!model || !(model.prototype instanceof Model)) {
      throw new Error(`Field \`${path}\` requires a subclass of \`Model\``);
    }

    const field = `\`${model.name}.${path}\``;

    if (!type) {
      throw new Error(`Field ${field} has no type configured`);
    }

    if (!typesArray.includes(type)) {
      throw new Error(`Field ${field} has an invalid type \`${type}\``);
    }

    if (validate && typeof validate !== 'function') {
      throw new Error(
        `\`validate\` option for field ${field} should be a function`
      );
    }

    if (cast) {
      if (cast.forSave) {
        if (typeof cast.forSave !== 'function') {
          throw new Error(
            `\`cast.forSave\` option for field ${field} should be a function`
          );
        }
        this.castors = this.castors || {};
        this.castors.forSave = cast.forSave;
      }
      if (cast.forFetch) {
        if (typeof cast.forFetch !== 'function') {
          throw new Error(
            `\`cast.forFetch\` option for field ${field} should be a function`
          );
        }
        this.castors = this.castors || {};
        this.castors.forFetch = cast.forFetch;
      }
    }

    this.name = name;
    this.type = type;
    this.path = path;
    this.model = model;
    this.column = column || this.getColumnName(name);

    if (references) {
      this.references = references;
    }

    if (config.default !== undefined) {
      this.default = config.default;
    }

    const validators = { type };
    const {
      required,
      minLength,
      maxLength,
      oneOf,
      equals,
      regex,
      schema
    } = config;

    if (validate) {
      validators.validate = validate;
    }
    if (required) {
      validators.required = required;
    }
    if (minLength) {
      validators.minLength = minLength;
    }
    if (maxLength !== undefined) {
      validators.maxLength = maxLength;
    }
    if (oneOf) {
      validators.oneOf = oneOf;
    }
    if (equals !== undefined) {
      validators.equals = equals;
    }
    if (regex) {
      validators.regex = regex;
    }
    if (
      schema &&
      [types.json, types.jsonb, types.jsonObject, types.jsonArray].includes(
        type
      )
    ) {
      validators.schema = this._createValidators(schema);
    }

    this.validators = validators;
  }

  _createValidators(schema) {
    if (schema.type && typeof schema.type === 'string') {
      // is item schema
      return new Field(
        Object.assign({}, schema, {
          name: this.name,
          path: this.path,
          model: this.model
        })
      );
    }

    return Object.keys(schema).reduce((validators, key) => {
      let name;
      let path;
      const config = schema[key];

      if (typeof config === 'object') {
        name = key;
        path = `${this.path}.${name}`;
      } else {
        // if config is not an object, then it's invalid. the Field constructor
        // will therefore throw an error; with the next line, we just ensure it
        // throws the right error
        name = this.name;
      }

      validators[name] = new Field(
        Object.assign({}, config, {
          name,
          path,
          model: this.model
        })
      );
      return validators;
    }, {});
  }

  getColumnName(fieldName) {
    return fieldName;
  }

  clone(overrides = {}) {
    const clone = new this.constructor({
      name: this.name,
      type: this.type,
      model: overrides.model || this.model,
      default: this.default,
      references: this.references,
      column: this.column
    });
<<<<<<< HEAD

    clone.validators = Object.assign({}, this.validators);
    if (clone.validators.schema) {
      if (clone.validators.schema instanceof this.constructor) {
        clone.validators.schema = clone.validators.schema.clone(overrides);
      } else {
        clone.validators.schema = Object.keys(
          clone.validators.schema
        ).reduce((validators, key) => {
          validators[key] = clone.validators.schema[key].clone(overrides);
          return validators;
        }, {});
      }
    }

=======
    clone.castors = this.castors;
    clone.validators = this.validators;
>>>>>>> f178b3c3
    return clone;
  }

  throwValidationError(value, validator) {
    throw new this.constructor.ValidationError({
      value,
      validator,
      field: this
    });
  }

  validateIsRequired(value) {
    if (!isSet(value)) {
      this.throwValidationError(value, { required: true });
    }
  }

  _validateTypeWith(value, type, validate) {
    if (!isSet(value)) {
      return true;
    }
    if (!validate(value)) {
      this.throwValidationError(value, { type });
    }
  }

  _validateIsAny(value, type) {
    this._validateTypeWith(value, type, () => true);
  }

  validateIsAny(value, type) {
    this._validateIsAny(value, type);
  }

  validateIsNumber(value, type) {
    this._validateTypeWith(value, type, value => typeof value === 'number');
  }

  _validateIsString(value, type) {
    this._validateTypeWith(value, type, value => typeof value === 'string');
  }

  validateIsString(value, type) {
    this._validateIsString(value, type);
  }

  validateIsText(value, type) {
    this._validateIsString(value, type);
  }

  validateIsEmail(value, type) {
    this._validateIsString(value, 'string');
    this._validateTypeWith(value, type, value => isEmail(value));
  }

  validateIsBinary(value, type) {
    this._validateTypeWith(value, type, value => value instanceof Buffer);
  }

  validateIsInteger(value, type) {
    this._validateTypeWith(value, type, value => Number.isInteger(value));
  }

  validateIsBoolean(value, type) {
    this._validateTypeWith(value, type, value => typeof value === 'boolean');
  }

  _validateIsDate(value, type) {
    this._validateTypeWith(value, type, value => value instanceof Date);
  }

  validateIsDate(value, type) {
    this._validateIsDate(value, type);
  }

  validateIsDateTime(value, type) {
    this._validateIsDate(value, type);
  }

  validateIsUuid(value, type) {
    this._validateTypeWith(value, type, value => isUUID(value));
  }

  validateIsUuidV4(value, type) {
    this._validateTypeWith(value, type, value => isUUID(value, 4));
  }

  validateIsDecimal(value, type) {
    // validator.isDecimal requires the value to be a string
    this._validateTypeWith(value, type, value => isDecimal(String(value)));
  }

  validateIsJson(value, type) {
    this._validateIsAny(value, type);
  }

  validateIsJsonB(value, type) {
    this._validateIsAny(value, type);
  }

  validateIsJsonObject(value, type) {
    this._validateTypeWith(value, type, value => typeof value === 'object');
  }

  validateIsJsonArray(value, type) {
    this._validateTypeWith(value, type, value => Array.isArray(value));
  }

  validateTypeIs(value, type) {
    switch (type) {
      case types.any:
        return this.validateIsAny(value, type);

      case types.number:
        return this.validateIsNumber(value, type);

      case types.string:
        return this.validateIsString(value, type);

      case types.text:
        return this.validateIsText(value, type);

      case types.binary:
        return this.validateIsBinary(value, type);

      case types.email:
        return this.validateIsEmail(value, type);

      case types.integer:
        return this.validateIsInteger(value, type);

      case types.boolean:
        return this.validateIsBoolean(value, type);

      case types.date:
        return this.validateIsDate(value, type);

      case types.dateTime:
        return this.validateIsDateTime(value, type);

      case types.uuid:
        return this.validateIsUuid(value, type);

      case types.uuidV4:
        return this.validateIsUuidV4(value, type);

      case types.json:
        return this.validateIsJson(value, type);

      case types.jsonb:
        return this.validateIsJsonB(value, type);

      case types.jsonObject:
        return this.validateIsJsonObject(value, type);

      case types.jsonArray:
        return this.validateIsJsonArray(value, type);

      case types.decimal:
        return this.validateIsDecimal(value, type);

      default:
        throw new Error(`no validator has been added for \`${type}\` types`);
    }
  }

  validateMinLengthIs(value, minLength) {
    if (!isSet(value)) {
      return true;
    }

    if (value.length < minLength) {
      this.throwValidationError(value, { minLength });
    }
  }

  validateMaxLengthIs(value, maxLength) {
    if (!isSet(value)) {
      return true;
    }

    if (value.length > maxLength) {
      this.throwValidationError(value, { maxLength });
    }
  }

  validateIsOneOf(value, oneOf) {
    if (!isSet(value)) {
      return true;
    }

    if (!oneOf.includes(value)) {
      this.throwValidationError(value, { oneOf });
    }
  }

  validateEquals(value, equals) {
    if (!isSet(value)) {
      return true;
    }

    if (value !== equals) {
      this.throwValidationError(value, { equals });
    }
  }

  validateWithRegex(value, regex) {
    if (!isSet(value)) {
      return true;
    }

    if (!regex.test(value)) {
      this.throwValidationError(value, { regex });
    }
  }

  async validateWithCustom(value, validate, modelInstance) {
    if (value === undefined) {
      return true;
    }

    const returnValue = await validate.call(modelInstance, value);

    if (returnValue === false) {
      this.throwValidationError(value, { validate });
    }

    if (typeof returnValue === 'object') {
      return this.validateWithValidators(value, returnValue, modelInstance);
    }
  }

  async validateWithSchema(value, schema, modelInstance) {
    if (schema instanceof Field) {
      if (this.type === types.jsonArray) {
        if (schema.validators.required && !value.length) {
          schema.valueIndex = undefined;
          schema.throwValidationError(value, { required: true });
        }
        return Promise.all(
          value.map(async (item, index) => {
            schema.valueIndex = index;
            return schema.validate(item, modelInstance);
          })
        );
      } else {
        return schema.validate(value, modelInstance);
      }
    }

    if (!isSet(value)) {
      return true;
    }

    return Promise.all(
      Object.values(schema).map(async field =>
        field.validate(value[field.name], modelInstance)
      )
    );
  }

  async validateWithValidators(value, validators, modelInstance) {
    const {
      required,
      type,
      minLength,
      maxLength,
      oneOf,
      equals,
      regex,
      validate,
      schema
    } = validators;

    if (required) {
      this.validateIsRequired(value);
    }

    if (type) {
      this.validateTypeIs(value, type);
    }

    if (minLength) {
      this.validateMinLengthIs(value, minLength);
    }

    if (maxLength !== undefined) {
      this.validateMaxLengthIs(value, maxLength);
    }

    if (oneOf) {
      this.validateIsOneOf(value, oneOf);
    }

    if (equals !== undefined) {
      this.validateEquals(value, equals);
    }

    if (regex) {
      this.validateWithRegex(value, regex);
    }

    if (schema) {
      await this.validateWithSchema(value, schema, modelInstance);
    }

    if (validate) {
      await this.validateWithCustom(value, validate, modelInstance);
    }
  }

  async validate(value, modelInstance) {
    await this.validateWithValidators(value, this.validators, modelInstance);
  }

  cast(value, modelInstance, { forSave, forFetch }) {
    if (!this.castors) {
      return;
    }

    if (forSave) {
      if (!this.castors.forSave) {
        return;
      }
      return this.castors.forSave.call(modelInstance, value);
    }

    if (forFetch) {
      if (!this.castors.forFetch) {
        return;
      }
      return this.castors.forFetch.call(modelInstance, value);
    }
  }

  hasDefault() {
    return this.default !== undefined;
  }

  getDefault(modelInstance) {
    const defaultValue = this.default;

    if (typeof defaultValue === 'function') {
      return defaultValue.call(modelInstance);
    }

    return defaultValue;
  }
}

const isSet = value => value !== undefined && value !== null;

// TODO: add password field
// TODO: add all the types supported by knex
// TODO: allow adding types (figure out how to share validation logic with existing types)
const types = {
  text: 'text',
  json: 'json',
  jsonb: 'jsonb',
  uuid: 'uuid',
  binary: 'binary',
  uuidV4: 'uuidV4',
  decimal: 'decimal',
  string: 'string',
  boolean: 'boolean',
  integer: 'integer',
  dateTime: 'dateTime',
  date: 'date',
  // custom types
  email: 'email',
  any: 'any',
  number: 'number',
  jsonObject: 'jsonObject',
  jsonArray: 'jsonArray'
};

const typesArray = Object.values(types);
Field.types = types;

Field.ValidationError = require('./ValidationError');

module.exports = Field;

const Model = require('./Model'); // circular dep<|MERGE_RESOLUTION|>--- conflicted
+++ resolved
@@ -160,8 +160,8 @@
       references: this.references,
       column: this.column
     });
-<<<<<<< HEAD
-
+
+    clone.castors = this.castors;
     clone.validators = Object.assign({}, this.validators);
     if (clone.validators.schema) {
       if (clone.validators.schema instanceof this.constructor) {
@@ -176,10 +176,6 @@
       }
     }
 
-=======
-    clone.castors = this.castors;
-    clone.validators = this.validators;
->>>>>>> f178b3c3
     return clone;
   }
 
