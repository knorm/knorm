--- conflicted
+++ resolved
@@ -906,12 +906,8 @@
       const fieldsToInsert = difference(allFields, fieldsNotToInsert);
 
       instance.cast({ fields: fieldsToInsert, forSave: true });
-<<<<<<< HEAD
       await instance.validate({ fields: fieldsToInsert });
       const row = await this._getRow(instance, fieldsToInsert);
-=======
-      const row = this._getRow(instance, fieldsToInsert);
->>>>>>> 2d6399cf
 
       // TODO: strict mode: throw if row is empty
 
